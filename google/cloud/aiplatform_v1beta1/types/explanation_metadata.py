--- conflicted
+++ resolved
@@ -42,15 +42,6 @@
             The baseline of the empty feature is chosen by AI Platform.
 
             For AI Platform provided Tensorflow images, the key can be
-<<<<<<< HEAD
-            any friendly name of the feature . Once specified, [
-            featureAttributions][Attribution.feature_attributions] will
-            be keyed by this key (if not grouped with another feature).
-
-            For custom images, the key must match with the key in
-            ``instance``.
-        outputs (Sequence[~.explanation_metadata.ExplanationMetadata.OutputsEntry]):
-=======
             any friendly name of the feature. Once specified,
             ``featureAttributions``
             are keyed by this key (if not grouped with another feature).
@@ -58,7 +49,6 @@
             For custom images, the key must match with the key in
             ``instance``.
         outputs (Sequence[google.cloud.aiplatform_v1beta1.types.ExplanationMetadata.OutputsEntry]):
->>>>>>> 82193ef4
             Required. Map from output names to output
             metadata.
             For AI Platform provided Tensorflow images, keys
@@ -115,21 +105,13 @@
                 Name of the input tensor for this feature.
                 Required and is only applicable to AI Platform
                 provided images for Tensorflow.
-<<<<<<< HEAD
-            encoding (~.explanation_metadata.ExplanationMetadata.InputMetadata.Encoding):
-=======
             encoding (google.cloud.aiplatform_v1beta1.types.ExplanationMetadata.InputMetadata.Encoding):
->>>>>>> 82193ef4
                 Defines how the feature is encoded into the
                 input tensor. Defaults to IDENTITY.
             modality (str):
                 Modality of the feature. Valid values are:
                 numeric, image. Defaults to numeric.
-<<<<<<< HEAD
-            feature_value_domain (~.explanation_metadata.ExplanationMetadata.InputMetadata.FeatureValueDomain):
-=======
             feature_value_domain (google.cloud.aiplatform_v1beta1.types.ExplanationMetadata.InputMetadata.FeatureValueDomain):
->>>>>>> 82193ef4
                 The domain details of the input feature
                 value. Like min/max, original mean or standard
                 deviation if normalized.
@@ -158,21 +140,13 @@
 
                 An encoded tensor is generated if the input tensor is
                 encoded by a lookup table.
-<<<<<<< HEAD
-            encoded_baselines (Sequence[~.struct.Value]):
-=======
             encoded_baselines (Sequence[google.protobuf.struct_pb2.Value]):
->>>>>>> 82193ef4
                 A list of baselines for the encoded tensor.
                 The shape of each baseline should match the
                 shape of the encoded tensor. If a scalar is
                 provided, AI Platform broadcast to the same
                 shape as the encoded tensor.
-<<<<<<< HEAD
-            visualization (~.explanation_metadata.ExplanationMetadata.InputMetadata.Visualization):
-=======
             visualization (google.cloud.aiplatform_v1beta1.types.ExplanationMetadata.InputMetadata.Visualization):
->>>>>>> 82193ef4
                 Visualization configurations for image
                 explanation.
             group_name (str):
@@ -237,29 +211,17 @@
             r"""Visualization configurations for image explanation.
 
             Attributes:
-<<<<<<< HEAD
-                type_ (~.explanation_metadata.ExplanationMetadata.InputMetadata.Visualization.Type):
-=======
                 type_ (google.cloud.aiplatform_v1beta1.types.ExplanationMetadata.InputMetadata.Visualization.Type):
->>>>>>> 82193ef4
                     Type of the image visualization. Only applicable to
                     [Integrated Gradients attribution]
                     [ExplanationParameters.integrated_gradients_attribution].
                     OUTLINES shows regions of attribution, while PIXELS shows
                     per-pixel attribution. Defaults to OUTLINES.
-<<<<<<< HEAD
-                polarity (~.explanation_metadata.ExplanationMetadata.InputMetadata.Visualization.Polarity):
-                    Whether to only highlight pixels with
-                    positive contributions, negative or both.
-                    Defaults to POSITIVE.
-                color_map (~.explanation_metadata.ExplanationMetadata.InputMetadata.Visualization.ColorMap):
-=======
                 polarity (google.cloud.aiplatform_v1beta1.types.ExplanationMetadata.InputMetadata.Visualization.Polarity):
                     Whether to only highlight pixels with
                     positive contributions, negative or both.
                     Defaults to POSITIVE.
                 color_map (google.cloud.aiplatform_v1beta1.types.ExplanationMetadata.InputMetadata.Visualization.ColorMap):
->>>>>>> 82193ef4
                     The color scheme used for the highlighted areas.
 
                     Defaults to PINK_GREEN for [Integrated Gradients
@@ -281,11 +243,7 @@
                     Excludes attributions below the specified
                     percentile, from the highlighted areas. Defaults
                     to 35.
-<<<<<<< HEAD
-                overlay_type (~.explanation_metadata.ExplanationMetadata.InputMetadata.Visualization.OverlayType):
-=======
                 overlay_type (google.cloud.aiplatform_v1beta1.types.ExplanationMetadata.InputMetadata.Visualization.OverlayType):
->>>>>>> 82193ef4
                     How the original image is displayed in the
                     visualization. Adjusting the overlay can help
                     increase visual clarity if the original image
