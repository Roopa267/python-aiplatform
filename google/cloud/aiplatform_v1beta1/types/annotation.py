# -*- coding: utf-8 -*-

# Copyright 2020 Google LLC
#
# Licensed under the Apache License, Version 2.0 (the "License");
# you may not use this file except in compliance with the License.
# You may obtain a copy of the License at
#
#     http://www.apache.org/licenses/LICENSE-2.0
#
# Unless required by applicable law or agreed to in writing, software
# distributed under the License is distributed on an "AS IS" BASIS,
# WITHOUT WARRANTIES OR CONDITIONS OF ANY KIND, either express or implied.
# See the License for the specific language governing permissions and
# limitations under the License.
#

import proto  # type: ignore


from google.cloud.aiplatform_v1beta1.types import user_action_reference
from google.protobuf import struct_pb2 as struct  # type: ignore
from google.protobuf import timestamp_pb2 as timestamp  # type: ignore


__protobuf__ = proto.module(
    package="google.cloud.aiplatform.v1beta1", manifest={"Annotation",},
)


class Annotation(proto.Message):
    r"""Used to assign specific AnnotationSpec to a particular area
    of a DataItem or the whole part of the DataItem.

    Attributes:
        name (str):
            Output only. Resource name of the Annotation.
        payload_schema_uri (str):
            Required. Google Cloud Storage URI points to a YAML file
            describing
            ``payload``.
            The schema is defined as an `OpenAPI 3.0.2 Schema
            Object <https://tinyurl.com/y538mdwt>`__. The schema files
            that can be used here are found in
            gs://google-cloud-aiplatform/schema/dataset/annotation/,
            note that the chosen schema must be consistent with the
            parent Dataset's
            ``metadata``.
<<<<<<< HEAD
        payload (~.struct.Value):
            Required. The schema of the payload can be found in
            ``payload_schema``.
        create_time (~.timestamp.Timestamp):
=======
        payload (google.protobuf.struct_pb2.Value):
            Required. The schema of the payload can be found in
            ``payload_schema``.
        create_time (google.protobuf.timestamp_pb2.Timestamp):
>>>>>>> 82193ef4
            Output only. Timestamp when this Annotation
            was created.
        update_time (google.protobuf.timestamp_pb2.Timestamp):
            Output only. Timestamp when this Annotation
            was last updated.
        etag (str):
            Optional. Used to perform a consistent read-
            odify-write updates. If not set, a blind
            "overwrite" update happens.
        annotation_source (google.cloud.aiplatform_v1beta1.types.UserActionReference):
            Output only. The source of the Annotation.
        labels (Sequence[google.cloud.aiplatform_v1beta1.types.Annotation.LabelsEntry]):
            Optional. The labels with user-defined metadata to organize
            your Annotations.

            Label keys and values can be no longer than 64 characters
            (Unicode codepoints), can only contain lowercase letters,
            numeric characters, underscores and dashes. International
            characters are allowed. No more than 64 user labels can be
            associated with one Annotation(System labels are excluded).

            See https://goo.gl/xmQnxf for more information and examples
            of labels. System reserved label keys are prefixed with
            "aiplatform.googleapis.com/" and are immutable. Following
            system labels exist for each Annotation:

            -  "aiplatform.googleapis.com/annotation_set_name":
               optional, name of the UI's annotation set this Annotation
               belongs to. If not set the Annotation is not visible in
               the UI.

            -  "aiplatform.googleapis.com/payload_schema": output only,
               its value is the
               [payload_schema's][google.cloud.aiplatform.v1beta1.Annotation.payload_schema_uri]
               title.
    """

    name = proto.Field(proto.STRING, number=1)

    payload_schema_uri = proto.Field(proto.STRING, number=2)

    payload = proto.Field(proto.MESSAGE, number=3, message=struct.Value,)

    create_time = proto.Field(proto.MESSAGE, number=4, message=timestamp.Timestamp,)

    update_time = proto.Field(proto.MESSAGE, number=7, message=timestamp.Timestamp,)

    etag = proto.Field(proto.STRING, number=8)

    annotation_source = proto.Field(
        proto.MESSAGE, number=5, message=user_action_reference.UserActionReference,
    )

    labels = proto.MapField(proto.STRING, proto.STRING, number=6)


__all__ = tuple(sorted(__protobuf__.manifest))<|MERGE_RESOLUTION|>--- conflicted
+++ resolved
@@ -46,17 +46,10 @@
             note that the chosen schema must be consistent with the
             parent Dataset's
             ``metadata``.
-<<<<<<< HEAD
-        payload (~.struct.Value):
-            Required. The schema of the payload can be found in
-            ``payload_schema``.
-        create_time (~.timestamp.Timestamp):
-=======
         payload (google.protobuf.struct_pb2.Value):
             Required. The schema of the payload can be found in
             ``payload_schema``.
         create_time (google.protobuf.timestamp_pb2.Timestamp):
->>>>>>> 82193ef4
             Output only. Timestamp when this Annotation
             was created.
         update_time (google.protobuf.timestamp_pb2.Timestamp):
