--- conflicted
+++ resolved
@@ -192,8 +192,6 @@
         number=7,
         message=model.Model,
     )
-<<<<<<< HEAD
-=======
     model_id = proto.Field(
         proto.STRING,
         number=22,
@@ -202,7 +200,6 @@
         proto.STRING,
         number=21,
     )
->>>>>>> dc3be45c
     state = proto.Field(
         proto.ENUM,
         number=9,
