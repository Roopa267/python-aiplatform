--- conflicted
+++ resolved
@@ -1561,20 +1561,6 @@
         WARNING: Calling this method will permanently delete your trained Model
         on AI Platform, this action is irreversable.
 
-<<<<<<< HEAD
-        return jobs.BatchPredictionJob(
-            batch_prediction_job_name=new_batch_prediction_job_name
-        )
-
-    @base.optional_sync()
-    def delete(self, sync: bool = True) -> None:
-        """Deletes this AI Platform managed Model resource.
-
-        WARNING: Calling this method will permanently delete your trained Model
-        on AI Platform, this action is irreversable.
-
-=======
->>>>>>> 1b78bbea
         Args:
             sync (bool):
                 Whether to execute this method synchronously. If False, this method
