# -*- coding: utf-8 -*-

# Copyright 2020 Google LLC
#
# Licensed under the Apache License, Version 2.0 (the "License");
# you may not use this file except in compliance with the License.
# You may obtain a copy of the License at
#
#     http://www.apache.org/licenses/LICENSE-2.0
#
# Unless required by applicable law or agreed to in writing, software
# distributed under the License is distributed on an "AS IS" BASIS,
# WITHOUT WARRANTIES OR CONDITIONS OF ANY KIND, either express or implied.
# See the License for the specific language governing permissions and
# limitations under the License.
#

import abc
import typing
import pkg_resources

from google import auth  # type: ignore
from google.api_core import exceptions  # type: ignore
from google.api_core import gapic_v1  # type: ignore
from google.api_core import retry as retries  # type: ignore
from google.api_core import operations_v1  # type: ignore
from google.auth import credentials  # type: ignore

from google.cloud.aiplatform_v1.types import batch_prediction_job
from google.cloud.aiplatform_v1.types import (
    batch_prediction_job as gca_batch_prediction_job,
)
from google.cloud.aiplatform_v1.types import custom_job
from google.cloud.aiplatform_v1.types import custom_job as gca_custom_job
from google.cloud.aiplatform_v1.types import data_labeling_job
from google.cloud.aiplatform_v1.types import data_labeling_job as gca_data_labeling_job
from google.cloud.aiplatform_v1.types import hyperparameter_tuning_job
from google.cloud.aiplatform_v1.types import (
    hyperparameter_tuning_job as gca_hyperparameter_tuning_job,
)
from google.cloud.aiplatform_v1.types import job_service
from google.longrunning import operations_pb2 as operations  # type: ignore
from google.protobuf import empty_pb2 as empty  # type: ignore


try:
    DEFAULT_CLIENT_INFO = gapic_v1.client_info.ClientInfo(
        gapic_version=pkg_resources.get_distribution(
            "google-cloud-aiplatform",
        ).version,
    )
except pkg_resources.DistributionNotFound:
    DEFAULT_CLIENT_INFO = gapic_v1.client_info.ClientInfo()


class JobServiceTransport(abc.ABC):
    """Abstract transport class for JobService."""

    AUTH_SCOPES = ("https://www.googleapis.com/auth/cloud-platform",)

    def __init__(
        self,
        *,
        host: str = "aiplatform.googleapis.com",
        credentials: credentials.Credentials = None,
        credentials_file: typing.Optional[str] = None,
        scopes: typing.Optional[typing.Sequence[str]] = AUTH_SCOPES,
        quota_project_id: typing.Optional[str] = None,
        client_info: gapic_v1.client_info.ClientInfo = DEFAULT_CLIENT_INFO,
        **kwargs,
    ) -> None:
        """Instantiate the transport.

        Args:
            host (Optional[str]): The hostname to connect to.
            credentials (Optional[google.auth.credentials.Credentials]): The
                authorization credentials to attach to requests. These
                credentials identify the application to the service; if none
                are specified, the client will attempt to ascertain the
                credentials from the environment.
            credentials_file (Optional[str]): A file with credentials that can
                be loaded with :func:`google.auth.load_credentials_from_file`.
                This argument is mutually exclusive with credentials.
            scope (Optional[Sequence[str]]): A list of scopes.
            quota_project_id (Optional[str]): An optional project to use for billing
                and quota.
            client_info (google.api_core.gapic_v1.client_info.ClientInfo):
                The client info used to send a user-agent string along with
                API requests. If ``None``, then default info will be used.
                Generally, you only need to set this if you're developing
                your own client library.
        """
        # Save the hostname. Default to port 443 (HTTPS) if none is specified.
        if ":" not in host:
            host += ":443"
        self._host = host

        # Save the scopes.
        self._scopes = scopes or self.AUTH_SCOPES

        # If no credentials are provided, then determine the appropriate
        # defaults.
        if credentials and credentials_file:
            raise exceptions.DuplicateCredentialArgs(
                "'credentials_file' and 'credentials' are mutually exclusive"
            )

        if credentials_file is not None:
            credentials, _ = auth.load_credentials_from_file(
                credentials_file, scopes=self._scopes, quota_project_id=quota_project_id
            )

        elif credentials is None:
            credentials, _ = auth.default(
                scopes=self._scopes, quota_project_id=quota_project_id
            )

        # Save the credentials.
        self._credentials = credentials

    def _prep_wrapped_messages(self, client_info):
        # Precompute the wrapped methods.
        self._wrapped_methods = {
            self.create_custom_job: gapic_v1.method.wrap_method(
<<<<<<< HEAD
                self.create_custom_job, default_timeout=None, client_info=client_info,
            ),
            self.get_custom_job: gapic_v1.method.wrap_method(
                self.get_custom_job, default_timeout=None, client_info=client_info,
            ),
            self.list_custom_jobs: gapic_v1.method.wrap_method(
                self.list_custom_jobs, default_timeout=None, client_info=client_info,
            ),
            self.delete_custom_job: gapic_v1.method.wrap_method(
                self.delete_custom_job, default_timeout=None, client_info=client_info,
            ),
            self.cancel_custom_job: gapic_v1.method.wrap_method(
                self.cancel_custom_job, default_timeout=None, client_info=client_info,
=======
                self.create_custom_job,
                default_timeout=5.0,
                client_info=client_info,
            ),
            self.get_custom_job: gapic_v1.method.wrap_method(
                self.get_custom_job,
                default_timeout=5.0,
                client_info=client_info,
            ),
            self.list_custom_jobs: gapic_v1.method.wrap_method(
                self.list_custom_jobs,
                default_timeout=5.0,
                client_info=client_info,
            ),
            self.delete_custom_job: gapic_v1.method.wrap_method(
                self.delete_custom_job,
                default_timeout=5.0,
                client_info=client_info,
            ),
            self.cancel_custom_job: gapic_v1.method.wrap_method(
                self.cancel_custom_job,
                default_timeout=5.0,
                client_info=client_info,
>>>>>>> 763c1c9f
            ),
            self.create_data_labeling_job: gapic_v1.method.wrap_method(
                self.create_data_labeling_job,
                default_timeout=5.0,
                client_info=client_info,
            ),
            self.get_data_labeling_job: gapic_v1.method.wrap_method(
                self.get_data_labeling_job,
                default_timeout=5.0,
                client_info=client_info,
            ),
            self.list_data_labeling_jobs: gapic_v1.method.wrap_method(
                self.list_data_labeling_jobs,
                default_timeout=5.0,
                client_info=client_info,
            ),
            self.delete_data_labeling_job: gapic_v1.method.wrap_method(
                self.delete_data_labeling_job,
                default_timeout=5.0,
                client_info=client_info,
            ),
            self.cancel_data_labeling_job: gapic_v1.method.wrap_method(
                self.cancel_data_labeling_job,
                default_timeout=5.0,
                client_info=client_info,
            ),
            self.create_hyperparameter_tuning_job: gapic_v1.method.wrap_method(
                self.create_hyperparameter_tuning_job,
                default_timeout=5.0,
                client_info=client_info,
            ),
            self.get_hyperparameter_tuning_job: gapic_v1.method.wrap_method(
                self.get_hyperparameter_tuning_job,
                default_timeout=5.0,
                client_info=client_info,
            ),
            self.list_hyperparameter_tuning_jobs: gapic_v1.method.wrap_method(
                self.list_hyperparameter_tuning_jobs,
                default_timeout=5.0,
                client_info=client_info,
            ),
            self.delete_hyperparameter_tuning_job: gapic_v1.method.wrap_method(
                self.delete_hyperparameter_tuning_job,
                default_timeout=5.0,
                client_info=client_info,
            ),
            self.cancel_hyperparameter_tuning_job: gapic_v1.method.wrap_method(
                self.cancel_hyperparameter_tuning_job,
                default_timeout=5.0,
                client_info=client_info,
            ),
            self.create_batch_prediction_job: gapic_v1.method.wrap_method(
                self.create_batch_prediction_job,
                default_timeout=5.0,
                client_info=client_info,
            ),
            self.get_batch_prediction_job: gapic_v1.method.wrap_method(
                self.get_batch_prediction_job,
                default_timeout=5.0,
                client_info=client_info,
            ),
            self.list_batch_prediction_jobs: gapic_v1.method.wrap_method(
                self.list_batch_prediction_jobs,
                default_timeout=5.0,
                client_info=client_info,
            ),
            self.delete_batch_prediction_job: gapic_v1.method.wrap_method(
                self.delete_batch_prediction_job,
                default_timeout=5.0,
                client_info=client_info,
            ),
            self.cancel_batch_prediction_job: gapic_v1.method.wrap_method(
                self.cancel_batch_prediction_job,
                default_timeout=5.0,
                client_info=client_info,
            ),
        }

    @property
    def operations_client(self) -> operations_v1.OperationsClient:
        """Return the client designed to process long-running operations."""
        raise NotImplementedError()

    @property
    def create_custom_job(
        self,
    ) -> typing.Callable[
        [job_service.CreateCustomJobRequest],
        typing.Union[
            gca_custom_job.CustomJob, typing.Awaitable[gca_custom_job.CustomJob]
        ],
    ]:
        raise NotImplementedError()

    @property
    def get_custom_job(
        self,
    ) -> typing.Callable[
        [job_service.GetCustomJobRequest],
        typing.Union[custom_job.CustomJob, typing.Awaitable[custom_job.CustomJob]],
    ]:
        raise NotImplementedError()

    @property
    def list_custom_jobs(
        self,
    ) -> typing.Callable[
        [job_service.ListCustomJobsRequest],
        typing.Union[
            job_service.ListCustomJobsResponse,
            typing.Awaitable[job_service.ListCustomJobsResponse],
        ],
    ]:
        raise NotImplementedError()

    @property
    def delete_custom_job(
        self,
    ) -> typing.Callable[
        [job_service.DeleteCustomJobRequest],
        typing.Union[operations.Operation, typing.Awaitable[operations.Operation]],
    ]:
        raise NotImplementedError()

    @property
    def cancel_custom_job(
        self,
    ) -> typing.Callable[
        [job_service.CancelCustomJobRequest],
        typing.Union[empty.Empty, typing.Awaitable[empty.Empty]],
    ]:
        raise NotImplementedError()

    @property
    def create_data_labeling_job(
        self,
    ) -> typing.Callable[
        [job_service.CreateDataLabelingJobRequest],
        typing.Union[
            gca_data_labeling_job.DataLabelingJob,
            typing.Awaitable[gca_data_labeling_job.DataLabelingJob],
        ],
    ]:
        raise NotImplementedError()

    @property
    def get_data_labeling_job(
        self,
    ) -> typing.Callable[
        [job_service.GetDataLabelingJobRequest],
        typing.Union[
            data_labeling_job.DataLabelingJob,
            typing.Awaitable[data_labeling_job.DataLabelingJob],
        ],
    ]:
        raise NotImplementedError()

    @property
    def list_data_labeling_jobs(
        self,
    ) -> typing.Callable[
        [job_service.ListDataLabelingJobsRequest],
        typing.Union[
            job_service.ListDataLabelingJobsResponse,
            typing.Awaitable[job_service.ListDataLabelingJobsResponse],
        ],
    ]:
        raise NotImplementedError()

    @property
    def delete_data_labeling_job(
        self,
    ) -> typing.Callable[
        [job_service.DeleteDataLabelingJobRequest],
        typing.Union[operations.Operation, typing.Awaitable[operations.Operation]],
    ]:
        raise NotImplementedError()

    @property
    def cancel_data_labeling_job(
        self,
    ) -> typing.Callable[
        [job_service.CancelDataLabelingJobRequest],
        typing.Union[empty.Empty, typing.Awaitable[empty.Empty]],
    ]:
        raise NotImplementedError()

    @property
    def create_hyperparameter_tuning_job(
        self,
    ) -> typing.Callable[
        [job_service.CreateHyperparameterTuningJobRequest],
        typing.Union[
            gca_hyperparameter_tuning_job.HyperparameterTuningJob,
            typing.Awaitable[gca_hyperparameter_tuning_job.HyperparameterTuningJob],
        ],
    ]:
        raise NotImplementedError()

    @property
    def get_hyperparameter_tuning_job(
        self,
    ) -> typing.Callable[
        [job_service.GetHyperparameterTuningJobRequest],
        typing.Union[
            hyperparameter_tuning_job.HyperparameterTuningJob,
            typing.Awaitable[hyperparameter_tuning_job.HyperparameterTuningJob],
        ],
    ]:
        raise NotImplementedError()

    @property
    def list_hyperparameter_tuning_jobs(
        self,
    ) -> typing.Callable[
        [job_service.ListHyperparameterTuningJobsRequest],
        typing.Union[
            job_service.ListHyperparameterTuningJobsResponse,
            typing.Awaitable[job_service.ListHyperparameterTuningJobsResponse],
        ],
    ]:
        raise NotImplementedError()

    @property
    def delete_hyperparameter_tuning_job(
        self,
    ) -> typing.Callable[
        [job_service.DeleteHyperparameterTuningJobRequest],
        typing.Union[operations.Operation, typing.Awaitable[operations.Operation]],
    ]:
        raise NotImplementedError()

    @property
    def cancel_hyperparameter_tuning_job(
        self,
    ) -> typing.Callable[
        [job_service.CancelHyperparameterTuningJobRequest],
        typing.Union[empty.Empty, typing.Awaitable[empty.Empty]],
    ]:
        raise NotImplementedError()

    @property
    def create_batch_prediction_job(
        self,
    ) -> typing.Callable[
        [job_service.CreateBatchPredictionJobRequest],
        typing.Union[
            gca_batch_prediction_job.BatchPredictionJob,
            typing.Awaitable[gca_batch_prediction_job.BatchPredictionJob],
        ],
    ]:
        raise NotImplementedError()

    @property
    def get_batch_prediction_job(
        self,
    ) -> typing.Callable[
        [job_service.GetBatchPredictionJobRequest],
        typing.Union[
            batch_prediction_job.BatchPredictionJob,
            typing.Awaitable[batch_prediction_job.BatchPredictionJob],
        ],
    ]:
        raise NotImplementedError()

    @property
    def list_batch_prediction_jobs(
        self,
    ) -> typing.Callable[
        [job_service.ListBatchPredictionJobsRequest],
        typing.Union[
            job_service.ListBatchPredictionJobsResponse,
            typing.Awaitable[job_service.ListBatchPredictionJobsResponse],
        ],
    ]:
        raise NotImplementedError()

    @property
    def delete_batch_prediction_job(
        self,
    ) -> typing.Callable[
        [job_service.DeleteBatchPredictionJobRequest],
        typing.Union[operations.Operation, typing.Awaitable[operations.Operation]],
    ]:
        raise NotImplementedError()

    @property
    def cancel_batch_prediction_job(
        self,
    ) -> typing.Callable[
        [job_service.CancelBatchPredictionJobRequest],
        typing.Union[empty.Empty, typing.Awaitable[empty.Empty]],
    ]:
        raise NotImplementedError()


__all__ = ("JobServiceTransport",)<|MERGE_RESOLUTION|>--- conflicted
+++ resolved
@@ -21,23 +21,19 @@
 
 from google import auth  # type: ignore
 from google.api_core import exceptions  # type: ignore
-from google.api_core import gapic_v1  # type: ignore
+from google.api_core import gapic_v1    # type: ignore
 from google.api_core import retry as retries  # type: ignore
 from google.api_core import operations_v1  # type: ignore
 from google.auth import credentials  # type: ignore
 
 from google.cloud.aiplatform_v1.types import batch_prediction_job
-from google.cloud.aiplatform_v1.types import (
-    batch_prediction_job as gca_batch_prediction_job,
-)
+from google.cloud.aiplatform_v1.types import batch_prediction_job as gca_batch_prediction_job
 from google.cloud.aiplatform_v1.types import custom_job
 from google.cloud.aiplatform_v1.types import custom_job as gca_custom_job
 from google.cloud.aiplatform_v1.types import data_labeling_job
 from google.cloud.aiplatform_v1.types import data_labeling_job as gca_data_labeling_job
 from google.cloud.aiplatform_v1.types import hyperparameter_tuning_job
-from google.cloud.aiplatform_v1.types import (
-    hyperparameter_tuning_job as gca_hyperparameter_tuning_job,
-)
+from google.cloud.aiplatform_v1.types import hyperparameter_tuning_job as gca_hyperparameter_tuning_job
 from google.cloud.aiplatform_v1.types import job_service
 from google.longrunning import operations_pb2 as operations  # type: ignore
 from google.protobuf import empty_pb2 as empty  # type: ignore
@@ -46,29 +42,29 @@
 try:
     DEFAULT_CLIENT_INFO = gapic_v1.client_info.ClientInfo(
         gapic_version=pkg_resources.get_distribution(
-            "google-cloud-aiplatform",
+            'google-cloud-aiplatform',
         ).version,
     )
 except pkg_resources.DistributionNotFound:
     DEFAULT_CLIENT_INFO = gapic_v1.client_info.ClientInfo()
 
-
 class JobServiceTransport(abc.ABC):
     """Abstract transport class for JobService."""
 
-    AUTH_SCOPES = ("https://www.googleapis.com/auth/cloud-platform",)
+    AUTH_SCOPES = (
+        'https://www.googleapis.com/auth/cloud-platform',
+    )
 
     def __init__(
-        self,
-        *,
-        host: str = "aiplatform.googleapis.com",
-        credentials: credentials.Credentials = None,
-        credentials_file: typing.Optional[str] = None,
-        scopes: typing.Optional[typing.Sequence[str]] = AUTH_SCOPES,
-        quota_project_id: typing.Optional[str] = None,
-        client_info: gapic_v1.client_info.ClientInfo = DEFAULT_CLIENT_INFO,
-        **kwargs,
-    ) -> None:
+            self, *,
+            host: str = 'aiplatform.googleapis.com',
+            credentials: credentials.Credentials = None,
+            credentials_file: typing.Optional[str] = None,
+            scopes: typing.Optional[typing.Sequence[str]] = AUTH_SCOPES,
+            quota_project_id: typing.Optional[str] = None,
+            client_info: gapic_v1.client_info.ClientInfo = DEFAULT_CLIENT_INFO,
+            **kwargs,
+            ) -> None:
         """Instantiate the transport.
 
         Args:
@@ -91,8 +87,8 @@
                 your own client library.
         """
         # Save the hostname. Default to port 443 (HTTPS) if none is specified.
-        if ":" not in host:
-            host += ":443"
+        if ':' not in host:
+            host += ':443'
         self._host = host
 
         # Save the scopes.
@@ -101,19 +97,17 @@
         # If no credentials are provided, then determine the appropriate
         # defaults.
         if credentials and credentials_file:
-            raise exceptions.DuplicateCredentialArgs(
-                "'credentials_file' and 'credentials' are mutually exclusive"
-            )
+            raise exceptions.DuplicateCredentialArgs("'credentials_file' and 'credentials' are mutually exclusive")
 
         if credentials_file is not None:
             credentials, _ = auth.load_credentials_from_file(
-                credentials_file, scopes=self._scopes, quota_project_id=quota_project_id
-            )
+                                credentials_file,
+                                scopes=self._scopes,
+                                quota_project_id=quota_project_id
+                            )
 
         elif credentials is None:
-            credentials, _ = auth.default(
-                scopes=self._scopes, quota_project_id=quota_project_id
-            )
+            credentials, _ = auth.default(scopes=self._scopes, quota_project_id=quota_project_id)
 
         # Save the credentials.
         self._credentials = credentials
@@ -122,21 +116,6 @@
         # Precompute the wrapped methods.
         self._wrapped_methods = {
             self.create_custom_job: gapic_v1.method.wrap_method(
-<<<<<<< HEAD
-                self.create_custom_job, default_timeout=None, client_info=client_info,
-            ),
-            self.get_custom_job: gapic_v1.method.wrap_method(
-                self.get_custom_job, default_timeout=None, client_info=client_info,
-            ),
-            self.list_custom_jobs: gapic_v1.method.wrap_method(
-                self.list_custom_jobs, default_timeout=None, client_info=client_info,
-            ),
-            self.delete_custom_job: gapic_v1.method.wrap_method(
-                self.delete_custom_job, default_timeout=None, client_info=client_info,
-            ),
-            self.cancel_custom_job: gapic_v1.method.wrap_method(
-                self.cancel_custom_job, default_timeout=None, client_info=client_info,
-=======
                 self.create_custom_job,
                 default_timeout=5.0,
                 client_info=client_info,
@@ -160,7 +139,6 @@
                 self.cancel_custom_job,
                 default_timeout=5.0,
                 client_info=client_info,
->>>>>>> 763c1c9f
             ),
             self.create_data_labeling_job: gapic_v1.method.wrap_method(
                 self.create_data_labeling_job,
@@ -237,6 +215,7 @@
                 default_timeout=5.0,
                 client_info=client_info,
             ),
+
         }
 
     @property
@@ -245,216 +224,186 @@
         raise NotImplementedError()
 
     @property
-    def create_custom_job(
-        self,
-    ) -> typing.Callable[
-        [job_service.CreateCustomJobRequest],
-        typing.Union[
-            gca_custom_job.CustomJob, typing.Awaitable[gca_custom_job.CustomJob]
-        ],
-    ]:
-        raise NotImplementedError()
-
-    @property
-    def get_custom_job(
-        self,
-    ) -> typing.Callable[
-        [job_service.GetCustomJobRequest],
-        typing.Union[custom_job.CustomJob, typing.Awaitable[custom_job.CustomJob]],
-    ]:
-        raise NotImplementedError()
-
-    @property
-    def list_custom_jobs(
-        self,
-    ) -> typing.Callable[
-        [job_service.ListCustomJobsRequest],
-        typing.Union[
-            job_service.ListCustomJobsResponse,
-            typing.Awaitable[job_service.ListCustomJobsResponse],
-        ],
-    ]:
-        raise NotImplementedError()
-
-    @property
-    def delete_custom_job(
-        self,
-    ) -> typing.Callable[
-        [job_service.DeleteCustomJobRequest],
-        typing.Union[operations.Operation, typing.Awaitable[operations.Operation]],
-    ]:
-        raise NotImplementedError()
-
-    @property
-    def cancel_custom_job(
-        self,
-    ) -> typing.Callable[
-        [job_service.CancelCustomJobRequest],
-        typing.Union[empty.Empty, typing.Awaitable[empty.Empty]],
-    ]:
-        raise NotImplementedError()
-
-    @property
-    def create_data_labeling_job(
-        self,
-    ) -> typing.Callable[
-        [job_service.CreateDataLabelingJobRequest],
-        typing.Union[
-            gca_data_labeling_job.DataLabelingJob,
-            typing.Awaitable[gca_data_labeling_job.DataLabelingJob],
-        ],
-    ]:
-        raise NotImplementedError()
-
-    @property
-    def get_data_labeling_job(
-        self,
-    ) -> typing.Callable[
-        [job_service.GetDataLabelingJobRequest],
-        typing.Union[
-            data_labeling_job.DataLabelingJob,
-            typing.Awaitable[data_labeling_job.DataLabelingJob],
-        ],
-    ]:
-        raise NotImplementedError()
-
-    @property
-    def list_data_labeling_jobs(
-        self,
-    ) -> typing.Callable[
-        [job_service.ListDataLabelingJobsRequest],
-        typing.Union[
-            job_service.ListDataLabelingJobsResponse,
-            typing.Awaitable[job_service.ListDataLabelingJobsResponse],
-        ],
-    ]:
-        raise NotImplementedError()
-
-    @property
-    def delete_data_labeling_job(
-        self,
-    ) -> typing.Callable[
-        [job_service.DeleteDataLabelingJobRequest],
-        typing.Union[operations.Operation, typing.Awaitable[operations.Operation]],
-    ]:
-        raise NotImplementedError()
-
-    @property
-    def cancel_data_labeling_job(
-        self,
-    ) -> typing.Callable[
-        [job_service.CancelDataLabelingJobRequest],
-        typing.Union[empty.Empty, typing.Awaitable[empty.Empty]],
-    ]:
-        raise NotImplementedError()
-
-    @property
-    def create_hyperparameter_tuning_job(
-        self,
-    ) -> typing.Callable[
-        [job_service.CreateHyperparameterTuningJobRequest],
-        typing.Union[
-            gca_hyperparameter_tuning_job.HyperparameterTuningJob,
-            typing.Awaitable[gca_hyperparameter_tuning_job.HyperparameterTuningJob],
-        ],
-    ]:
-        raise NotImplementedError()
-
-    @property
-    def get_hyperparameter_tuning_job(
-        self,
-    ) -> typing.Callable[
-        [job_service.GetHyperparameterTuningJobRequest],
-        typing.Union[
-            hyperparameter_tuning_job.HyperparameterTuningJob,
-            typing.Awaitable[hyperparameter_tuning_job.HyperparameterTuningJob],
-        ],
-    ]:
-        raise NotImplementedError()
-
-    @property
-    def list_hyperparameter_tuning_jobs(
-        self,
-    ) -> typing.Callable[
-        [job_service.ListHyperparameterTuningJobsRequest],
-        typing.Union[
-            job_service.ListHyperparameterTuningJobsResponse,
-            typing.Awaitable[job_service.ListHyperparameterTuningJobsResponse],
-        ],
-    ]:
-        raise NotImplementedError()
-
-    @property
-    def delete_hyperparameter_tuning_job(
-        self,
-    ) -> typing.Callable[
-        [job_service.DeleteHyperparameterTuningJobRequest],
-        typing.Union[operations.Operation, typing.Awaitable[operations.Operation]],
-    ]:
-        raise NotImplementedError()
-
-    @property
-    def cancel_hyperparameter_tuning_job(
-        self,
-    ) -> typing.Callable[
-        [job_service.CancelHyperparameterTuningJobRequest],
-        typing.Union[empty.Empty, typing.Awaitable[empty.Empty]],
-    ]:
-        raise NotImplementedError()
-
-    @property
-    def create_batch_prediction_job(
-        self,
-    ) -> typing.Callable[
-        [job_service.CreateBatchPredictionJobRequest],
-        typing.Union[
-            gca_batch_prediction_job.BatchPredictionJob,
-            typing.Awaitable[gca_batch_prediction_job.BatchPredictionJob],
-        ],
-    ]:
-        raise NotImplementedError()
-
-    @property
-    def get_batch_prediction_job(
-        self,
-    ) -> typing.Callable[
-        [job_service.GetBatchPredictionJobRequest],
-        typing.Union[
-            batch_prediction_job.BatchPredictionJob,
-            typing.Awaitable[batch_prediction_job.BatchPredictionJob],
-        ],
-    ]:
-        raise NotImplementedError()
-
-    @property
-    def list_batch_prediction_jobs(
-        self,
-    ) -> typing.Callable[
-        [job_service.ListBatchPredictionJobsRequest],
-        typing.Union[
-            job_service.ListBatchPredictionJobsResponse,
-            typing.Awaitable[job_service.ListBatchPredictionJobsResponse],
-        ],
-    ]:
-        raise NotImplementedError()
-
-    @property
-    def delete_batch_prediction_job(
-        self,
-    ) -> typing.Callable[
-        [job_service.DeleteBatchPredictionJobRequest],
-        typing.Union[operations.Operation, typing.Awaitable[operations.Operation]],
-    ]:
-        raise NotImplementedError()
-
-    @property
-    def cancel_batch_prediction_job(
-        self,
-    ) -> typing.Callable[
-        [job_service.CancelBatchPredictionJobRequest],
-        typing.Union[empty.Empty, typing.Awaitable[empty.Empty]],
-    ]:
-        raise NotImplementedError()
-
-
-__all__ = ("JobServiceTransport",)+    def create_custom_job(self) -> typing.Callable[
+            [job_service.CreateCustomJobRequest],
+            typing.Union[
+                gca_custom_job.CustomJob,
+                typing.Awaitable[gca_custom_job.CustomJob]
+            ]]:
+        raise NotImplementedError()
+
+    @property
+    def get_custom_job(self) -> typing.Callable[
+            [job_service.GetCustomJobRequest],
+            typing.Union[
+                custom_job.CustomJob,
+                typing.Awaitable[custom_job.CustomJob]
+            ]]:
+        raise NotImplementedError()
+
+    @property
+    def list_custom_jobs(self) -> typing.Callable[
+            [job_service.ListCustomJobsRequest],
+            typing.Union[
+                job_service.ListCustomJobsResponse,
+                typing.Awaitable[job_service.ListCustomJobsResponse]
+            ]]:
+        raise NotImplementedError()
+
+    @property
+    def delete_custom_job(self) -> typing.Callable[
+            [job_service.DeleteCustomJobRequest],
+            typing.Union[
+                operations.Operation,
+                typing.Awaitable[operations.Operation]
+            ]]:
+        raise NotImplementedError()
+
+    @property
+    def cancel_custom_job(self) -> typing.Callable[
+            [job_service.CancelCustomJobRequest],
+            typing.Union[
+                empty.Empty,
+                typing.Awaitable[empty.Empty]
+            ]]:
+        raise NotImplementedError()
+
+    @property
+    def create_data_labeling_job(self) -> typing.Callable[
+            [job_service.CreateDataLabelingJobRequest],
+            typing.Union[
+                gca_data_labeling_job.DataLabelingJob,
+                typing.Awaitable[gca_data_labeling_job.DataLabelingJob]
+            ]]:
+        raise NotImplementedError()
+
+    @property
+    def get_data_labeling_job(self) -> typing.Callable[
+            [job_service.GetDataLabelingJobRequest],
+            typing.Union[
+                data_labeling_job.DataLabelingJob,
+                typing.Awaitable[data_labeling_job.DataLabelingJob]
+            ]]:
+        raise NotImplementedError()
+
+    @property
+    def list_data_labeling_jobs(self) -> typing.Callable[
+            [job_service.ListDataLabelingJobsRequest],
+            typing.Union[
+                job_service.ListDataLabelingJobsResponse,
+                typing.Awaitable[job_service.ListDataLabelingJobsResponse]
+            ]]:
+        raise NotImplementedError()
+
+    @property
+    def delete_data_labeling_job(self) -> typing.Callable[
+            [job_service.DeleteDataLabelingJobRequest],
+            typing.Union[
+                operations.Operation,
+                typing.Awaitable[operations.Operation]
+            ]]:
+        raise NotImplementedError()
+
+    @property
+    def cancel_data_labeling_job(self) -> typing.Callable[
+            [job_service.CancelDataLabelingJobRequest],
+            typing.Union[
+                empty.Empty,
+                typing.Awaitable[empty.Empty]
+            ]]:
+        raise NotImplementedError()
+
+    @property
+    def create_hyperparameter_tuning_job(self) -> typing.Callable[
+            [job_service.CreateHyperparameterTuningJobRequest],
+            typing.Union[
+                gca_hyperparameter_tuning_job.HyperparameterTuningJob,
+                typing.Awaitable[gca_hyperparameter_tuning_job.HyperparameterTuningJob]
+            ]]:
+        raise NotImplementedError()
+
+    @property
+    def get_hyperparameter_tuning_job(self) -> typing.Callable[
+            [job_service.GetHyperparameterTuningJobRequest],
+            typing.Union[
+                hyperparameter_tuning_job.HyperparameterTuningJob,
+                typing.Awaitable[hyperparameter_tuning_job.HyperparameterTuningJob]
+            ]]:
+        raise NotImplementedError()
+
+    @property
+    def list_hyperparameter_tuning_jobs(self) -> typing.Callable[
+            [job_service.ListHyperparameterTuningJobsRequest],
+            typing.Union[
+                job_service.ListHyperparameterTuningJobsResponse,
+                typing.Awaitable[job_service.ListHyperparameterTuningJobsResponse]
+            ]]:
+        raise NotImplementedError()
+
+    @property
+    def delete_hyperparameter_tuning_job(self) -> typing.Callable[
+            [job_service.DeleteHyperparameterTuningJobRequest],
+            typing.Union[
+                operations.Operation,
+                typing.Awaitable[operations.Operation]
+            ]]:
+        raise NotImplementedError()
+
+    @property
+    def cancel_hyperparameter_tuning_job(self) -> typing.Callable[
+            [job_service.CancelHyperparameterTuningJobRequest],
+            typing.Union[
+                empty.Empty,
+                typing.Awaitable[empty.Empty]
+            ]]:
+        raise NotImplementedError()
+
+    @property
+    def create_batch_prediction_job(self) -> typing.Callable[
+            [job_service.CreateBatchPredictionJobRequest],
+            typing.Union[
+                gca_batch_prediction_job.BatchPredictionJob,
+                typing.Awaitable[gca_batch_prediction_job.BatchPredictionJob]
+            ]]:
+        raise NotImplementedError()
+
+    @property
+    def get_batch_prediction_job(self) -> typing.Callable[
+            [job_service.GetBatchPredictionJobRequest],
+            typing.Union[
+                batch_prediction_job.BatchPredictionJob,
+                typing.Awaitable[batch_prediction_job.BatchPredictionJob]
+            ]]:
+        raise NotImplementedError()
+
+    @property
+    def list_batch_prediction_jobs(self) -> typing.Callable[
+            [job_service.ListBatchPredictionJobsRequest],
+            typing.Union[
+                job_service.ListBatchPredictionJobsResponse,
+                typing.Awaitable[job_service.ListBatchPredictionJobsResponse]
+            ]]:
+        raise NotImplementedError()
+
+    @property
+    def delete_batch_prediction_job(self) -> typing.Callable[
+            [job_service.DeleteBatchPredictionJobRequest],
+            typing.Union[
+                operations.Operation,
+                typing.Awaitable[operations.Operation]
+            ]]:
+        raise NotImplementedError()
+
+    @property
+    def cancel_batch_prediction_job(self) -> typing.Callable[
+            [job_service.CancelBatchPredictionJobRequest],
+            typing.Union[
+                empty.Empty,
+                typing.Awaitable[empty.Empty]
+            ]]:
+        raise NotImplementedError()
+
+
+__all__ = (
+    'JobServiceTransport',
+)