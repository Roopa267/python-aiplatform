# -*- coding: utf-8 -*-
# Copyright 2022 Google LLC
#
# Licensed under the Apache License, Version 2.0 (the "License");
# you may not use this file except in compliance with the License.
# You may obtain a copy of the License at
#
#     http://www.apache.org/licenses/LICENSE-2.0
#
# Unless required by applicable law or agreed to in writing, software
# distributed under the License is distributed on an "AS IS" BASIS,
# WITHOUT WARRANTIES OR CONDITIONS OF ANY KIND, either express or implied.
# See the License for the specific language governing permissions and
# limitations under the License.
#
import proto  # type: ignore

from google.cloud.aiplatform_v1.types import feature_monitoring_stats
from google.protobuf import timestamp_pb2  # type: ignore


__protobuf__ = proto.module(
    package="google.cloud.aiplatform.v1",
    manifest={
        "Feature",
    },
)


class Feature(proto.Message):
    r"""Feature Metadata information that describes an attribute of
    an entity type. For example, apple is an entity type, and color
    is a feature that describes apple.

    Attributes:
        name (str):
            Immutable. Name of the Feature. Format:
            ``projects/{project}/locations/{location}/featurestores/{featurestore}/entityTypes/{entity_type}/features/{feature}``

            The last part feature is assigned by the client. The feature
            can be up to 64 characters long and can consist only of
            ASCII Latin letters A-Z and a-z, underscore(_), and ASCII
            digits 0-9 starting with a letter. The value will be unique
            given an entity type.
        description (str):
            Description of the Feature.
        value_type (google.cloud.aiplatform_v1.types.Feature.ValueType):
            Required. Immutable. Type of Feature value.
        create_time (google.protobuf.timestamp_pb2.Timestamp):
            Output only. Timestamp when this EntityType
            was created.
        update_time (google.protobuf.timestamp_pb2.Timestamp):
            Output only. Timestamp when this EntityType
            was most recently updated.
        labels (Mapping[str, str]):
            Optional. The labels with user-defined
            metadata to organize your Features.
            Label keys and values can be no longer than 64
            characters (Unicode codepoints), can only
            contain lowercase letters, numeric characters,
            underscores and dashes. International characters
            are allowed.
            See https://goo.gl/xmQnxf for more information
            on and examples of labels. No more than 64 user
            labels can be associated with one Feature
            (System labels are excluded)."
            System reserved label keys are prefixed with
            "aiplatform.googleapis.com/" and are immutable.
        etag (str):
            Used to perform a consistent
            read-modify-write updates. If not set, a blind
            "overwrite" update happens.
        disable_monitoring (bool):
            Optional. If not set, use the monitoring_config defined for
            the EntityType this Feature belongs to. Only Features with
            type
            ([Feature.ValueType][google.cloud.aiplatform.v1.Feature.ValueType])
            BOOL, STRING, DOUBLE or INT64 can enable monitoring.

            If set to true, all types of data monitoring are disabled
            despite the config on EntityType.
        monitoring_stats_anomalies (Sequence[google.cloud.aiplatform_v1.types.Feature.MonitoringStatsAnomaly]):
            Output only. The list of historical stats and
            anomalies with specified objectives.
    """

    class ValueType(proto.Enum):
        r"""An enum representing the value type of a feature."""
        VALUE_TYPE_UNSPECIFIED = 0
        BOOL = 1
        BOOL_ARRAY = 2
        DOUBLE = 3
        DOUBLE_ARRAY = 4
        INT64 = 9
        INT64_ARRAY = 10
        STRING = 11
        STRING_ARRAY = 12
        BYTES = 13

<<<<<<< HEAD
=======
    class MonitoringStatsAnomaly(proto.Message):
        r"""A list of historical [Snapshot
        Analysis][FeaturestoreMonitoringConfig.SnapshotAnalysis] or [Import
        Feature Analysis]
        [FeaturestoreMonitoringConfig.ImportFeatureAnalysis] stats requested
        by user, sorted by
        [FeatureStatsAnomaly.start_time][google.cloud.aiplatform.v1.FeatureStatsAnomaly.start_time]
        descending.

        Attributes:
            objective (google.cloud.aiplatform_v1.types.Feature.MonitoringStatsAnomaly.Objective):
                Output only. The objective for each stats.
            feature_stats_anomaly (google.cloud.aiplatform_v1.types.FeatureStatsAnomaly):
                Output only. The stats and anomalies
                generated at specific timestamp.
        """

        class Objective(proto.Enum):
            r"""If the objective in the request is both
            Import Feature Analysis and Snapshot Analysis, this objective
            could be one of them. Otherwise, this objective should be the
            same as the objective in the request.
            """
            OBJECTIVE_UNSPECIFIED = 0
            IMPORT_FEATURE_ANALYSIS = 1
            SNAPSHOT_ANALYSIS = 2

        objective = proto.Field(
            proto.ENUM,
            number=1,
            enum="Feature.MonitoringStatsAnomaly.Objective",
        )
        feature_stats_anomaly = proto.Field(
            proto.MESSAGE,
            number=2,
            message=feature_monitoring_stats.FeatureStatsAnomaly,
        )

>>>>>>> dc3be45c
    name = proto.Field(
        proto.STRING,
        number=1,
    )
    description = proto.Field(
        proto.STRING,
        number=2,
    )
    value_type = proto.Field(
        proto.ENUM,
        number=3,
        enum=ValueType,
    )
    create_time = proto.Field(
        proto.MESSAGE,
        number=4,
        message=timestamp_pb2.Timestamp,
    )
    update_time = proto.Field(
        proto.MESSAGE,
        number=5,
        message=timestamp_pb2.Timestamp,
    )
    labels = proto.MapField(
        proto.STRING,
        proto.STRING,
        number=6,
    )
    etag = proto.Field(
        proto.STRING,
        number=7,
    )
<<<<<<< HEAD
=======
    disable_monitoring = proto.Field(
        proto.BOOL,
        number=12,
    )
    monitoring_stats_anomalies = proto.RepeatedField(
        proto.MESSAGE,
        number=11,
        message=MonitoringStatsAnomaly,
    )
>>>>>>> dc3be45c


__all__ = tuple(sorted(__protobuf__.manifest))<|MERGE_RESOLUTION|>--- conflicted
+++ resolved
@@ -97,8 +97,6 @@
         STRING_ARRAY = 12
         BYTES = 13
 
-<<<<<<< HEAD
-=======
     class MonitoringStatsAnomaly(proto.Message):
         r"""A list of historical [Snapshot
         Analysis][FeaturestoreMonitoringConfig.SnapshotAnalysis] or [Import
@@ -137,7 +135,6 @@
             message=feature_monitoring_stats.FeatureStatsAnomaly,
         )
 
->>>>>>> dc3be45c
     name = proto.Field(
         proto.STRING,
         number=1,
@@ -170,8 +167,6 @@
         proto.STRING,
         number=7,
     )
-<<<<<<< HEAD
-=======
     disable_monitoring = proto.Field(
         proto.BOOL,
         number=12,
@@ -181,7 +176,6 @@
         number=11,
         message=MonitoringStatsAnomaly,
     )
->>>>>>> dc3be45c
 
 
 __all__ = tuple(sorted(__protobuf__.manifest))