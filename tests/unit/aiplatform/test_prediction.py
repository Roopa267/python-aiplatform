--- conflicted
+++ resolved
@@ -29,17 +29,16 @@
 from starlette.datastructures import Headers
 from starlette.testclient import TestClient
 
-<<<<<<< HEAD
 from google.cloud.aiplatform import helpers
+
+from google.cloud.aiplatform.compat.types import model as gca_model_compat
+
 from google.cloud.aiplatform.docker_utils import build
+from google.cloud.aiplatform.docker_utils import errors
+from google.cloud.aiplatform.docker_utils import local_util
 from google.cloud.aiplatform.prediction import DEFAULT_HEALTH_ROUTE
 from google.cloud.aiplatform.prediction import DEFAULT_HTTP_PORT
 from google.cloud.aiplatform.prediction import DEFAULT_PREDICT_ROUTE
-=======
-from google.cloud.aiplatform.compat.types import model as gca_model_compat
-from google.cloud.aiplatform.docker_utils import errors
-from google.cloud.aiplatform.docker_utils import local_util
->>>>>>> 0fe3fedc
 from google.cloud.aiplatform.prediction import LocalModel
 from google.cloud.aiplatform.prediction import handler_utils
 from google.cloud.aiplatform.prediction.handler import Handler
@@ -61,15 +60,13 @@
 _TEST_AIP_HEALTH_ROUTE = "/health"
 _TEST_AIP_PREDICT_ROUTE = "/predict"
 
-<<<<<<< HEAD
+_TEST_IMAGE_URI = "test_image:latest"
+
 _DEFAULT_BASE_IMAGE = "python:3.7"
 _ENTRYPOINT_FILE = "entrypoint.py"
 _TEST_SRC_DIR = "user_code"
 _TEST_PREDICTOR_FILE = "predictor.py"
 _TEST_OUTPUT_IMAGE = "cpr_image:latest"
-=======
-_TEST_IMAGE_URI = "test_image:latest"
->>>>>>> 0fe3fedc
 
 
 @pytest.fixture
@@ -159,7 +156,6 @@
 
 
 @pytest.fixture
-<<<<<<< HEAD
 def populate_entrypoint_if_not_exists_mock():
     with mock.patch.object(
         prediction_utils, "populate_entrypoint_if_not_exists"
@@ -190,7 +186,9 @@
     with mock.patch.object(build, "build_image") as build_image_mock:
         build_image_mock.return_value = None
         yield build_image_mock
-=======
+
+
+@pytest.fixture
 def execute_command_mock():
     with mock.patch.object(local_util, "execute_command") as execute_command_mock:
         execute_command_mock.return_value = 0
@@ -230,7 +228,6 @@
     ) as is_registry_uri_false_mock:
         is_registry_uri_false_mock.return_value = False
         yield is_registry_uri_false_mock
->>>>>>> 0fe3fedc
 
 
 class TestPredictor:
@@ -624,7 +621,6 @@
 
 
 class TestLocalModel:
-<<<<<<< HEAD
     def _load_module(self, name, location):
         spec = importlib.util.spec_from_file_location(name, location)
         return importlib.util.module_from_spec(spec)
@@ -779,7 +775,7 @@
             pip_command="pip",
             python_command="python",
         )
-=======
+
     def test_copy_image(
         self, execute_command_mock,
     ):
@@ -866,5 +862,4 @@
         execute_command_return_code_1_mock.assert_called_once_with(expected_command)
         assert exception.value.message == expected_message
         assert exception.value.cmd == expected_command
-        assert exception.value.exit_code == expected_return_code
->>>>>>> 0fe3fedc
+        assert exception.value.exit_code == expected_return_code