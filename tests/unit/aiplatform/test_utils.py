# -*- coding: utf-8 -*-

# Copyright 2020 Google LLC
#
# Licensed under the Apache License, Version 2.0 (the "License");
# you may not use this file except in compliance with the License.
# You may obtain a copy of the License at
#
#     http://www.apache.org/licenses/LICENSE-2.0
#
# Unless required by applicable law or agreed to in writing, software
# distributed under the License is distributed on an "AS IS" BASIS,
# WITHOUT WARRANTIES OR CONDITIONS OF ANY KIND, either express or implied.
# See the License for the specific language governing permissions and
# limitations under the License.
#


import datetime
import importlib
import pytest
import textwrap
from typing import Callable, Dict, Optional

from google.protobuf import timestamp_pb2

from google.api_core import client_options
from google.api_core import gapic_v1
from google.cloud import aiplatform
from google.cloud.aiplatform import compat
from google.cloud.aiplatform import utils
from google.cloud.aiplatform.utils import pipeline_utils
from google.cloud.aiplatform.utils import prediction_utils
from google.cloud.aiplatform.utils import tensorboard_utils

from google.cloud.aiplatform_v1beta1.services.model_service import (
    client as model_service_client_v1beta1,
)
from google.cloud.aiplatform_v1.services.model_service import (
    client as model_service_client_v1,
)

model_service_client_default = model_service_client_v1


def test_invalid_region_raises_with_invalid_region():
    with pytest.raises(ValueError):
        aiplatform.utils.validate_region(region="us-west4")


def test_invalid_region_does_not_raise_with_valid_region():
    aiplatform.utils.validate_region(region="us-central1")


@pytest.mark.parametrize(
    "resource_noun, project, parse_resource_name_method, format_resource_name_method, parent_resource_name_fields, location, full_name",
    [
        (
            "datasets",
            "123456",
            aiplatform.TabularDataset._parse_resource_name,
            aiplatform.TabularDataset._format_resource_name,
            None,
            "us-central1",
            "projects/123456/locations/us-central1/datasets/987654",
        ),
        (
            "trainingPipelines",
            "857392",
            aiplatform.CustomTrainingJob._parse_resource_name,
            aiplatform.CustomTrainingJob._format_resource_name,
            None,
            "us-west20",
            "projects/857392/locations/us-central1/trainingPipelines/347292",
        ),
        (
            "contexts",
            "123456",
            aiplatform.metadata._Context._parse_resource_name,
            aiplatform.metadata._Context._format_resource_name,
            {aiplatform.metadata._MetadataStore._resource_noun: "default"},
            "europe-west4",
            "projects/857392/locations/us-central1/metadataStores/default/contexts/123",
        ),
        (
            "timeSeries",
            "857392",
            aiplatform.gapic.TensorboardServiceClient.parse_tensorboard_time_series_path,
            aiplatform.gapic.TensorboardServiceClient.tensorboard_time_series_path,
            {
                aiplatform.Tensorboard._resource_noun: "123",
                "experiments": "456",
                "runs": "789",
            },
            "us-central1",
            "projects/857392/locations/us-central1/tensorboards/123/experiments/456/runs/789/timeSeries/1",
        ),
    ],
)
def test_full_resource_name_with_full_name(
    resource_noun: str,
    project: str,
    parse_resource_name_method: Callable[[str], Dict[str, str]],
    format_resource_name_method: Callable[..., str],
    parent_resource_name_fields: Optional[Dict[str, str]],
    location: str,
    full_name: str,
):
    # should ignore issues with other arguments as resource_name is full_name
    assert (
        aiplatform.utils.full_resource_name(
            resource_name=full_name,
            resource_noun=resource_noun,
            parse_resource_name_method=parse_resource_name_method,
            format_resource_name_method=format_resource_name_method,
            parent_resource_name_fields=parent_resource_name_fields,
            project=project,
            location=location,
        )
        == full_name
    )


@pytest.mark.parametrize(
    "partial_name, resource_noun, parse_resource_name_method, format_resource_name_method, parent_resource_name_fields, project, location, full_name",
    [
        (
            "987654",
            "datasets",
            aiplatform.TabularDataset._parse_resource_name,
            aiplatform.TabularDataset._format_resource_name,
            None,
            "123456",
            "us-central1",
            "projects/123456/locations/us-central1/datasets/987654",
        ),
        (
            "347292",
            "trainingPipelines",
            aiplatform.CustomTrainingJob._parse_resource_name,
            aiplatform.CustomTrainingJob._format_resource_name,
            None,
            "857392",
            "us-central1",
            "projects/857392/locations/us-central1/trainingPipelines/347292",
        ),
        (
            "123",
            "contexts",
            aiplatform.metadata._Context._parse_resource_name,
            aiplatform.metadata._Context._format_resource_name,
            {aiplatform.metadata._MetadataStore._resource_noun: "default"},
            "857392",
            "us-central1",
            "projects/857392/locations/us-central1/metadataStores/default/contexts/123",
        ),
        (
            "1",
            "timeSeries",
            aiplatform.gapic.TensorboardServiceClient.parse_tensorboard_time_series_path,
            aiplatform.gapic.TensorboardServiceClient.tensorboard_time_series_path,
            {
                aiplatform.Tensorboard._resource_noun: "123",
                "experiments": "456",
                "runs": "789",
            },
            "857392",
            "us-central1",
            "projects/857392/locations/us-central1/tensorboards/123/experiments/456/runs/789/timeSeries/1",
        ),
    ],
)
def test_full_resource_name_with_partial_name(
    partial_name: str,
    resource_noun: str,
    parse_resource_name_method: Callable[[str], Dict[str, str]],
    format_resource_name_method: Callable[..., str],
    parent_resource_name_fields: Optional[Dict[str, str]],
    project: str,
    location: str,
    full_name: str,
):
    assert (
        aiplatform.utils.full_resource_name(
            resource_name=partial_name,
            resource_noun=resource_noun,
            parse_resource_name_method=parse_resource_name_method,
            format_resource_name_method=format_resource_name_method,
            parent_resource_name_fields=parent_resource_name_fields,
            project=project,
            location=location,
        )
        == full_name
    )


@pytest.mark.parametrize(
    "partial_name, resource_noun, project, location",
    [("347292", "trainingPipelines", "857392", "us-west2020")],
)
def test_full_resource_name_raises_value_error(
    partial_name: str, resource_noun: str, project: str, location: str,
):
    with pytest.raises(ValueError):
        aiplatform.utils.full_resource_name(
            resource_name=partial_name,
            resource_noun=resource_noun,
            parse_resource_name_method=aiplatform.CustomTrainingJob._parse_resource_name,
            format_resource_name_method=aiplatform.CustomTrainingJob._format_resource_name,
            project=project,
            location=location,
        )


def test_validate_display_name_raises_length():
    with pytest.raises(ValueError):
        aiplatform.utils.validate_display_name(
            "slanflksdnlikh;likhq290u90rflkasndfkljashndfkl;jhowq2342;iehoiwerhowqihjer34564356o;iqwjr;oijsdalfjasl;kfjas;ldifhja;slkdfsdlkfhj"
        )


def test_validate_display_name():
    aiplatform.utils.validate_display_name("my_model_abc")


def test_validate_labels_raises_value_not_str():
    with pytest.raises(ValueError):
        aiplatform.utils.validate_labels({"my_key1": 1, "my_key2": 2})


def test_validate_labels_raises_key_not_str():
    with pytest.raises(ValueError):
        aiplatform.utils.validate_labels({1: "my_value1", 2: "my_value2"})


def test_validate_labels():
    aiplatform.utils.validate_labels({"my_key1": "my_value1", "my_key2": "my_value2"})


@pytest.mark.parametrize(
    "accelerator_type, expected",
    [
        ("NVIDIA_TESLA_K80", True),
        ("ACCELERATOR_TYPE_UNSPECIFIED", True),
        ("NONEXISTENT_GPU", False),
        ("NVIDIA_GALAXY_R7", False),
        ("", False),
        (None, False),
    ],
)
def test_validate_accelerator_type(accelerator_type: str, expected: bool):
    # Invalid type raises specific ValueError
    if not expected:
        with pytest.raises(ValueError) as e:
            utils.validate_accelerator_type(accelerator_type)
        assert e.match(regexp=r"Given accelerator_type")
    # Valid type returns True
    else:
        assert utils.validate_accelerator_type(accelerator_type)


@pytest.mark.parametrize(
    "gcs_path, expected",
    [
        ("gs://example-bucket/path/to/folder", ("example-bucket", "path/to/folder")),
        ("example-bucket/path/to/folder/", ("example-bucket", "path/to/folder")),
        ("gs://example-bucket", ("example-bucket", None)),
        ("gs://example-bucket/", ("example-bucket", None)),
        ("gs://example-bucket/path", ("example-bucket", "path")),
    ],
)
def test_extract_bucket_and_prefix_from_gcs_path(gcs_path: str, expected: tuple):
    # Given a GCS path, ensure correct bucket and prefix are extracted
    assert expected == utils.extract_bucket_and_prefix_from_gcs_path(gcs_path)


def test_wrapped_client():
    test_client_info = gapic_v1.client_info.ClientInfo()
    test_client_options = client_options.ClientOptions()

    wrapped_client = utils.ClientWithOverride.WrappedClient(
        client_class=model_service_client_default.ModelServiceClient,
        client_options=test_client_options,
        client_info=test_client_info,
    )

    assert isinstance(
        wrapped_client.get_model.__self__,
        model_service_client_default.ModelServiceClient,
    )


def test_client_w_override_default_version():

    test_client_info = gapic_v1.client_info.ClientInfo()
    test_client_options = client_options.ClientOptions()

    client_w_override = utils.ModelClientWithOverride(
        client_options=test_client_options, client_info=test_client_info,
    )
    assert isinstance(
        client_w_override._clients[
            client_w_override._default_version
        ].get_model.__self__,
        model_service_client_default.ModelServiceClient,
    )


def test_client_w_override_select_version():

    test_client_info = gapic_v1.client_info.ClientInfo()
    test_client_options = client_options.ClientOptions()

    client_w_override = utils.ModelClientWithOverride(
        client_options=test_client_options, client_info=test_client_info,
    )

    assert isinstance(
        client_w_override.select_version(compat.V1BETA1).get_model.__self__,
        model_service_client_v1beta1.ModelServiceClient,
    )
    assert isinstance(
        client_w_override.select_version(compat.V1).get_model.__self__,
        model_service_client_v1.ModelServiceClient,
    )


@pytest.mark.parametrize(
    "year,month,day,hour,minute,second,microsecond,expected_seconds,expected_nanos",
    [
        (2021, 12, 23, 23, 59, 59, 999999, 1640303999, 999000000,),
        (2013, 1, 1, 1, 1, 1, 199999, 1357002061, 199000000,),
    ],
)
def test_get_timestamp_proto(
    year,
    month,
    day,
    hour,
    minute,
    second,
    microsecond,
    expected_seconds,
    expected_nanos,
):
    time = datetime.datetime(
        year=year,
        month=month,
        day=day,
        hour=hour,
        minute=minute,
        second=second,
        microsecond=microsecond,
    )
    true_timestamp_proto = timestamp_pb2.Timestamp(
        seconds=expected_seconds, nanos=expected_nanos
    )
    assert true_timestamp_proto == utils.get_timestamp_proto(time)


class TestPipelineUtils:
    SAMPLE_JOB_SPEC = {
        "pipelineSpec": {
            "root": {
                "inputDefinitions": {
                    "parameters": {
                        "string_param": {"type": "STRING"},
                        "int_param": {"type": "INT"},
                        "float_param": {"type": "DOUBLE"},
                        "new_param": {"type": "STRING"},
                        "bool_param": {"type": "STRING"},
                        "dict_param": {"type": "STRING"},
                        "list_param": {"type": "STRING"},
                    }
                }
            },
            "schemaVersion": "2.0.0",
        },
        "runtimeConfig": {
            "gcsOutputDirectory": "path/to/my/root",
            "parameters": {
                "string_param": {"stringValue": "test-string"},
                "int_param": {"intValue": 42},
                "float_param": {"doubleValue": 3.14},
            },
        },
    }

    def test_pipeline_utils_runtime_config_builder_from_values(self):
        my_builder = pipeline_utils.PipelineRuntimeConfigBuilder(
            pipeline_root="path/to/my/root",
            schema_version="2.0.0",
            parameter_types={
                "string_param": "STRING",
                "int_param": "INT",
                "float_param": "DOUBLE",
            },
            parameter_values={
                "string_param": "test-string",
                "int_param": 42,
                "float_param": 3.14,
            },
        )
        actual_runtime_config = my_builder.build()
        assert True

        expected_runtime_config = self.SAMPLE_JOB_SPEC["runtimeConfig"]
        assert expected_runtime_config == actual_runtime_config

    def test_pipeline_utils_runtime_config_builder_from_json(self):
        my_builder = pipeline_utils.PipelineRuntimeConfigBuilder.from_job_spec_json(
            self.SAMPLE_JOB_SPEC
        )
        actual_runtime_config = my_builder.build()

        expected_runtime_config = self.SAMPLE_JOB_SPEC["runtimeConfig"]
        assert expected_runtime_config == actual_runtime_config

    def test_pipeline_utils_runtime_config_builder_with_no_op_updates(self):
        my_builder = pipeline_utils.PipelineRuntimeConfigBuilder.from_job_spec_json(
            self.SAMPLE_JOB_SPEC
        )
        my_builder.update_pipeline_root(None)
        my_builder.update_runtime_parameters(None)
        actual_runtime_config = my_builder.build()

        expected_runtime_config = self.SAMPLE_JOB_SPEC["runtimeConfig"]
        assert expected_runtime_config == actual_runtime_config

    def test_pipeline_utils_runtime_config_builder_with_merge_updates(self):
        my_builder = pipeline_utils.PipelineRuntimeConfigBuilder.from_job_spec_json(
            self.SAMPLE_JOB_SPEC
        )
        my_builder.update_pipeline_root("path/to/my/new/root")
        my_builder.update_runtime_parameters(
            {
                "int_param": 888,
                "new_param": "new-string",
                "dict_param": {"a": 1},
                "list_param": [1, 2, 3],
                "bool_param": True,
            }
        )
        actual_runtime_config = my_builder.build()

        expected_runtime_config = {
            "gcsOutputDirectory": "path/to/my/new/root",
            "parameters": {
                "string_param": {"stringValue": "test-string"},
                "int_param": {"intValue": 888},
                "float_param": {"doubleValue": 3.14},
                "new_param": {"stringValue": "new-string"},
                "dict_param": {"stringValue": '{"a": 1}'},
                "list_param": {"stringValue": "[1, 2, 3]"},
                "bool_param": {"stringValue": "true"},
            },
        }
        assert expected_runtime_config == actual_runtime_config

    def test_pipeline_utils_runtime_config_builder_parameter_not_found(self):
        my_builder = pipeline_utils.PipelineRuntimeConfigBuilder.from_job_spec_json(
            self.SAMPLE_JOB_SPEC
        )
        my_builder.update_pipeline_root("path/to/my/new/root")
        my_builder.update_runtime_parameters({"no_such_param": "new-string"})
        with pytest.raises(ValueError) as e:
            my_builder.build()

        assert e.match(regexp=r"The pipeline parameter no_such_param is not found")


class TestTensorboardUtils:
    def test_tensorboard_get_experiment_url(self):
        actual = tensorboard_utils.get_experiment_url(
            "projects/123/locations/asia-east1/tensorboards/456/experiments/exp1"
        )
        assert actual == (
            "https://asia-east1.tensorboard."
            + "googleusercontent.com/experiment/projects+123+locations+asia-east1+tensorboards+456+experiments+exp1"
        )

    def test_get_experiments_url_bad_experiment_name(self):
        with pytest.raises(ValueError, match="Invalid experiment name: foo-bar."):
            tensorboard_utils.get_experiment_url("foo-bar")

    def test_tensorboard_get_experiments_compare_url(self):
        actual = tensorboard_utils.get_experiments_compare_url(
            (
                "projects/123/locations/asia-east1/tensorboards/456/experiments/exp1",
                "projects/123/locations/asia-east1/tensorboards/456/experiments/exp2",
            )
        )
        assert actual == (
            "https://asia-east1.tensorboard."
            + "googleusercontent.com/compare/1-exp1:123+asia-east1+456+exp1,"
            + "2-exp2:123+asia-east1+456+exp2"
        )

    def test_tensorboard_get_experiments_compare_url_fail_just_one_exp(self):
        with pytest.raises(
            ValueError, match="At least two experiment_names are required."
        ):
            tensorboard_utils.get_experiments_compare_url(
                ("projects/123/locations/asia-east1/tensorboards/456/experiments/exp1",)
            )

    def test_tensorboard_get_experiments_compare_url_fail_diff_region(self):
        with pytest.raises(
            ValueError, match="Got experiments from different locations: asia-east.",
        ):
            tensorboard_utils.get_experiments_compare_url(
                (
                    "projects/123/locations/asia-east1/tensorboards/456/experiments/exp1",
                    "projects/123/locations/asia-east2/tensorboards/456/experiments/exp2",
                )
            )

    def test_get_experiments_compare_url_bad_experiment_name(self):
        with pytest.raises(ValueError, match="Invalid experiment name: foo-bar."):
            tensorboard_utils.get_experiments_compare_url(("foo-bar", "foo-bar1"))


class TestPredictionUtils:
<<<<<<< HEAD
    def test_get_prediction_aip_http_port(self):
        ports = [1000, 2000, 3000]

        http_port = prediction_utils.get_prediction_aip_http_port(ports)

        assert http_port == ports[0]

    def test_get_prediction_aip_http_port_default(self):
        http_port = prediction_utils.get_prediction_aip_http_port(None)

        assert http_port == 8080
=======
    SRC_DIR = "user_code"
    ENTRYPOINT_FILE = "entrypoint.py"
    PREDICTOR_FILE = "predictor.py"
    HANDLER_FILE = "custom_handler.py"

    def _load_module(self, name, location):
        spec = importlib.util.spec_from_file_location(name, location)
        return importlib.util.module_from_spec(spec)

    def test_populate_entrypoint_if_not_exists(self, tmp_path):
        src_dir = tmp_path / self.SRC_DIR
        src_dir.mkdir()
        predictor = src_dir / self.PREDICTOR_FILE
        predictor.write_text(
            textwrap.dedent(
                """
            class MyPredictor(Predictor):
                pass
            """
            )
        )
        my_predictor = self._load_module("MyPredictor", str(predictor))

        prediction_utils.populate_entrypoint_if_not_exists(
            str(src_dir), self.ENTRYPOINT_FILE, predictor=my_predictor,
        )

        entrypoint = src_dir / self.ENTRYPOINT_FILE

        assert "from predictor import MyPredictor" in entrypoint.read_text()
        assert "predictor_class=MyPredictor" in entrypoint.read_text()

    def test_populate_entrypoint_if_not_exists_invalid_src_dir(self):
        with pytest.raises(ValueError) as exception:
            prediction_utils.populate_entrypoint_if_not_exists(
                self.SRC_DIR, self.ENTRYPOINT_FILE, predictor=None,
            )

        assert "is not a valid path to a directory." in str(exception.value)

    def test_populate_entrypoint_if_not_exists_entrypoint_exists(self, tmp_path):
        src_dir = tmp_path / self.SRC_DIR
        src_dir.mkdir()
        entrypoint = src_dir / self.ENTRYPOINT_FILE
        entrypoint.write_text("")

        prediction_utils.populate_entrypoint_if_not_exists(
            str(src_dir), self.ENTRYPOINT_FILE, predictor=None,
        )

        assert (
            "from google.cloud.aiplatform import prediction"
            not in entrypoint.read_text()
        )

    def test_populate_entrypoint_if_not_exists_predictor_not_in_src_dir(self, tmp_path):
        src_dir = tmp_path / self.SRC_DIR
        src_dir.mkdir()
        predictor = tmp_path / self.PREDICTOR_FILE
        predictor.write_text(
            textwrap.dedent(
                """
            class MyPredictor(Predictor):
                pass
            """
            )
        )
        my_predictor = self._load_module("MyPredictor", str(predictor))

        with pytest.raises(ValueError) as exception:
            prediction_utils.populate_entrypoint_if_not_exists(
                str(src_dir), self.ENTRYPOINT_FILE, predictor=my_predictor,
            )

        assert 'The file implementing "MyPredictor" must be' in str(exception.value)

    def test_populate_entrypoint_if_not_exists_predictor_is_none(self, tmp_path):
        src_dir = tmp_path / self.SRC_DIR
        src_dir.mkdir()
        handler = src_dir / self.HANDLER_FILE
        handler.write_text(
            textwrap.dedent(
                """
            class CustomHandler(Handler):
                pass
            """
            )
        )
        custom_handler = self._load_module("CustomHandler", str(handler))

        prediction_utils.populate_entrypoint_if_not_exists(
            str(src_dir), self.ENTRYPOINT_FILE, predictor=None, handler=custom_handler,
        )

        entrypoint = src_dir / self.ENTRYPOINT_FILE

        assert "predictor_class=None" in entrypoint.read_text()

    def test_populate_entrypoint_if_not_exists_handler_is_none(self, tmp_path):
        src_dir = tmp_path / self.SRC_DIR
        src_dir.mkdir()
        expected_message = "A handler must be provided but handler is None."

        with pytest.raises(ValueError) as exception:
            prediction_utils.populate_entrypoint_if_not_exists(
                str(src_dir), self.ENTRYPOINT_FILE, predictor=None, handler=None,
            )

        assert str(exception.value) == expected_message

    def test_populate_entrypoint_if_not_exists_predictionhandler_predictor_is_none(
        self, tmp_path
    ):
        src_dir = tmp_path / self.SRC_DIR
        src_dir.mkdir()
        expected_message = (
            "PredictionHandler must have a predictor class but predictor is None."
        )

        with pytest.raises(ValueError) as exception:
            prediction_utils.populate_entrypoint_if_not_exists(
                str(src_dir), self.ENTRYPOINT_FILE, predictor=None,
            )

        assert str(exception.value) == expected_message

    def test_populate_entrypoint_if_not_exists_with_custom_handler(self, tmp_path):
        src_dir = tmp_path / self.SRC_DIR
        src_dir.mkdir()
        predictor = src_dir / self.PREDICTOR_FILE
        predictor.write_text(
            textwrap.dedent(
                """
            class MyPredictor(Predictor):
                pass
            """
            )
        )
        my_predictor = self._load_module("MyPredictor", str(predictor))
        handler = src_dir / self.HANDLER_FILE
        handler.write_text(
            textwrap.dedent(
                """
            class CustomHandler(Handler):
                pass
            """
            )
        )
        custom_handler = self._load_module("CustomHandler", str(handler))

        prediction_utils.populate_entrypoint_if_not_exists(
            str(src_dir),
            self.ENTRYPOINT_FILE,
            predictor=my_predictor,
            handler=custom_handler,
        )

        entrypoint = src_dir / self.ENTRYPOINT_FILE

        assert "from predictor import MyPredictor" in entrypoint.read_text()
        assert "from custom_handler import CustomHandler" in entrypoint.read_text()
        assert "predictor_class=MyPredictor" in entrypoint.read_text()
        assert "handler_class=CustomHandler" in entrypoint.read_text()

    def test_populate_entrypoint_if_not_exists_with_custom_handler_and_predictor_is_none(
        self, tmp_path
    ):
        src_dir = tmp_path / self.SRC_DIR
        src_dir.mkdir()
        handler = src_dir / self.HANDLER_FILE
        handler.write_text(
            textwrap.dedent(
                """
            class CustomHandler(Handler):
                pass
            """
            )
        )
        custom_handler = self._load_module("CustomHandler", str(handler))

        prediction_utils.populate_entrypoint_if_not_exists(
            str(src_dir), self.ENTRYPOINT_FILE, predictor=None, handler=custom_handler,
        )

        entrypoint = src_dir / self.ENTRYPOINT_FILE

        assert "from custom_handler import CustomHandler" in entrypoint.read_text()
        assert "predictor_class=None" in entrypoint.read_text()
        assert "handler_class=CustomHandler" in entrypoint.read_text()

    def test_populate_entrypoint_if_not_exists_custom_handler_not_in_src_dir(
        self, tmp_path
    ):
        src_dir = tmp_path / self.SRC_DIR
        src_dir.mkdir()
        predictor = src_dir / self.PREDICTOR_FILE
        predictor.write_text(
            textwrap.dedent(
                """
            class MyPredictor(Predictor):
                pass
            """
            )
        )
        my_predictor = self._load_module("MyPredictor", str(predictor))
        handler = tmp_path / self.HANDLER_FILE
        handler.write_text(
            textwrap.dedent(
                """
            class CustomHandler(Handler):
                pass
            """
            )
        )
        custom_handler = self._load_module("CustomHandler", str(handler))

        with pytest.raises(ValueError) as exception:
            prediction_utils.populate_entrypoint_if_not_exists(
                str(src_dir),
                self.ENTRYPOINT_FILE,
                predictor=my_predictor,
                handler=custom_handler,
            )

        assert 'The file implementing "CustomHandler" must be' in str(exception.value)
>>>>>>> 59caca12

    @pytest.mark.parametrize(
        "image_uri, expected",
        [
            ("gcr.io/myproject/myimage", True),
            ("us.gcr.io/myproject/myimage", True),
            ("us-docker.pkg.dev/myproject/myimage", True),
            ("us-central1-docker.pkg.dev/myproject/myimage", True),
            ("myproject/myimage", False),
            ("random.host/myproject/myimage", False),
        ],
    )
    def test_is_registry_uri(self, image_uri, expected):
        result = prediction_utils.is_registry_uri(image_uri)

        assert result == expected<|MERGE_RESOLUTION|>--- conflicted
+++ resolved
@@ -521,19 +521,6 @@
 
 
 class TestPredictionUtils:
-<<<<<<< HEAD
-    def test_get_prediction_aip_http_port(self):
-        ports = [1000, 2000, 3000]
-
-        http_port = prediction_utils.get_prediction_aip_http_port(ports)
-
-        assert http_port == ports[0]
-
-    def test_get_prediction_aip_http_port_default(self):
-        http_port = prediction_utils.get_prediction_aip_http_port(None)
-
-        assert http_port == 8080
-=======
     SRC_DIR = "user_code"
     ENTRYPOINT_FILE = "entrypoint.py"
     PREDICTOR_FILE = "predictor.py"
@@ -759,7 +746,6 @@
             )
 
         assert 'The file implementing "CustomHandler" must be' in str(exception.value)
->>>>>>> 59caca12
 
     @pytest.mark.parametrize(
         "image_uri, expected",
@@ -775,4 +761,16 @@
     def test_is_registry_uri(self, image_uri, expected):
         result = prediction_utils.is_registry_uri(image_uri)
 
-        assert result == expected+        assert result == expected
+
+    def test_get_prediction_aip_http_port(self):
+        ports = [1000, 2000, 3000]
+
+        http_port = prediction_utils.get_prediction_aip_http_port(ports)
+
+        assert http_port == ports[0]
+
+    def test_get_prediction_aip_http_port_default(self):
+        http_port = prediction_utils.get_prediction_aip_http_port(None)
+
+        assert http_port == 8080