--- conflicted
+++ resolved
@@ -17,14 +17,10 @@
 
 
 import datetime
-<<<<<<< HEAD
-from decimal import Decimal
 import importlib
 import pytest
 import textwrap
 from typing import Callable, Dict, Optional
-=======
->>>>>>> 0fe3fedc
 
 from google.protobuf import timestamp_pb2
 
@@ -525,7 +521,6 @@
 
 
 class TestPredictionUtils:
-<<<<<<< HEAD
     SRC_DIR = "user_code"
     ENTRYPOINT_FILE = "entrypoint.py"
     PREDICTOR_FILE = "predictor.py"
@@ -751,7 +746,7 @@
             )
 
         assert 'The file implementing "CustomHandler" must be' in str(exception.value)
-=======
+
     @pytest.mark.parametrize(
         "image_uri, expected",
         [
@@ -766,5 +761,4 @@
     def test_is_registry_uri(self, image_uri, expected):
         result = prediction_utils.is_registry_uri(image_uri)
 
-        assert result == expected
->>>>>>> 0fe3fedc
+        assert result == expected